// Quaternion Libraly
// f64 only

pub type Vector3<T> = [T; 3];
pub type Quaternion<T> = (T, Vector3<T>);
pub type DirectionCosines<T> = [Vector3<T>; 3];

const PI: f64 = std::f64::consts::PI;
const FRAC_PI_2: f64 = std::f64::consts::FRAC_PI_2;  // π/2
const THRESHOLD: f64 = 0.9995;


/// 恒等四元数を生成．
/// Generate identity quaternion.
#[inline(always)]
pub fn id() -> Quaternion<f64> {
    (1.0, [0.0; 3])
}

/// 回転角と軸ベクトルを指定して四元数を生成．
/// axisは単位ベクトルでなくても良い．
/// 零ベクトルを入力した場合は，恒等四元数を返す．
/// Generate quaternion by specifying rotation angle and axis vector.
/// The "axis" need not be unit vector.
/// If you enter a zero vector, it returns an identity quaternion.
/// angle[rad]
#[inline(always)]
pub fn from_axis_angle(axis: Vector3<f64>, angle: f64) -> Quaternion<f64> {
    let norm = norm_vec(axis);
<<<<<<< HEAD
    if (norm == 0.0) || (angle == 0.0) {
=======
    if (norm == zero) || (angle == zero) {
>>>>>>> 3edd0aa1
        return id();
    }
    let n = scale_vec( norm.recip(), axis );
    let f = (angle * 0.5).sin_cos();
    ( f.1, scale_vec(f.0, n) )
}

/// 方向余弦行列から四元数を生成．
#[inline(always)]
pub fn from_direction_cosines(m: DirectionCosines<f64>) -> Quaternion<f64> {
    let q0 = (m[0][0] + m[1][1] + m[2][2] + 1.0).sqrt() * 0.5;
    let tmp = (4.0 * q0).recip();  // reciprocal
    let q1 = (m[1][2] - m[2][1]) * tmp;
    let q2 = (m[2][0] - m[0][2]) * tmp;
    let q3 = (m[0][1] - m[1][0]) * tmp;
    (q0, [q1, q2, q3])
}

/// オイラー角[rad]から四元数を生成．
#[inline(always)]
pub fn from_euler_angles(roll: f64, pitch: f64, yaw: f64) -> Quaternion<f64> {
    let alpha = yaw   * 0.5;
    let beta  = pitch * 0.5;
    let gamma = roll  * 0.5;
    // Compute these value only once
    let (sin_alpha, cos_alpha) = alpha.sin_cos();
    let (sin_beta,  cos_beta)  = beta.sin_cos();
    let (sin_gamma, cos_gamma) = gamma.sin_cos();

    let q0 = cos_alpha * cos_beta * cos_gamma + sin_alpha * sin_beta * sin_gamma;
    let q1 = cos_alpha * cos_beta * sin_gamma - sin_alpha * sin_beta * cos_gamma;
    let q2 = cos_alpha * sin_beta * cos_gamma + sin_alpha * cos_beta * sin_gamma;
    let q3 = sin_alpha * cos_beta * cos_gamma - cos_alpha * sin_beta * sin_gamma;
    (q0, [q1, q2, q3])
}

/// 四元数を方向余弦行列（回転行列）に変換
#[inline(always)]
pub fn to_direction_cosines((q0, [q1, q2, q3]): Quaternion<f64>) -> DirectionCosines<f64> {
    let m11 = (q0*q0 + q1*q1).mul_add(2.0, -1.0);
    let m12 = (q1*q2 + q0*q3) * 2.0;
    let m13 = (q1*q3 - q0*q2) * 2.0;
    let m21 = (q1*q2 - q0*q3) * 2.0;
    let m22 = (q0*q0 + q2*q2).mul_add(2.0, -1.0);
    let m23 = (q2*q3 + q0*q1) * 2.0;
    let m31 = (q1*q3 + q0*q2) * 2.0;
    let m32 = (q2*q3 - q0*q1) * 2.0;
    let m33 = (q0*q0 + q3*q3).mul_add(2.0, -1.0);

    [
        [m11, m12, m13],
        [m21, m22, m23],
        [m31, m32, m33]
    ]
}

/// 四元数をオイラー角[rad]に変換
/// Quaternion --> [roll, pitch, yaw]
#[inline(always)]
pub fn to_euler_angles((q0, [q1, q2, q3]): Quaternion<f64>) -> Vector3<f64> {
    let m11 = (q0*q0 + q1*q1).mul_add(2.0, -1.0);
    let m12 = (q1*q2 + q0*q3) * 2.0;
    let m13 = (q1*q3 - q0*q2) * 2.0;
    let m23 = (q2*q3 + q0*q1) * 2.0;
    let m33 = (q0*q0 + q3*q3).mul_add(2.0, -1.0);

    let roll  = (m23 / m33).atan();
    let pitch = asin_safe(-m13);
    let yaw   = (m12 / m11).atan();

    [roll, pitch, yaw]
}

/// 回転を表す四元数から，単位ベクトル（回転軸）を取り出す．
/// normalize_vec関数よりも計算量が少ないが，
/// norm(q)==1であることを前提とする．
/// 引数に渡す四元数のノルムが保証できない場合には
/// normalize_vec関数を用いるべき．
#[inline(always)]
pub fn get_unit_vector(q: Quaternion<f64>) -> Vector3<f64> {
    if q.0 == 1.0 {
        return [0.0; 3];  // ゼロ除算回避
    }
    let tmp = q.0.mul_add(q.0, -1.0);
    scale_vec( ( tmp.abs() ).sqrt().recip(), q.1 )
}

/// 回転を表す四元数から，軸周りの回転角[rad]を取り出す．
#[inline(always)]
pub fn get_angle(q: Quaternion<f64>) -> f64 {
    let q = normalize(q);
    2.0 * acos_safe(q.0)
}

/// ベクトルの内積
/// Dot product of vector
#[inline(always)]
pub fn dot_vec(a: Vector3<f64>, b: Vector3<f64>) -> f64 {
    a[0]*b[0] + a[1]*b[1] + a[2]*b[2]
}

/// 四元数の内積
/// Dot product of quaternion
/// a・b
#[inline(always)]
pub fn dot(a: Quaternion<f64>, b: Quaternion<f64>) -> f64 {
    a.0 * b.0 + dot_vec(a.1, b.1)
}

/// ベクトル積（外積）
/// Cross product
/// a×b
#[inline(always)]
pub fn cross_vec(a: Vector3<f64>, b: Vector3<f64>) -> Vector3<f64> {
    let vec0 = a[1].mul_add( b[2], -a[2]*b[1] );
    let vec1 = a[2].mul_add( b[0], -a[0]*b[2] );
    let vec2 = a[0].mul_add( b[1], -a[1]*b[0] );
    [vec0, vec1, vec2]
}

/// 二つのベクトルを加算する
/// Add two vectors
#[inline(always)]
pub fn add_vec(a: Vector3<f64>, b: Vector3<f64>) -> Vector3<f64> {
    [ a[0]+b[0], a[1]+b[1], a[2]+b[2] ]
}

/// 二つの四元数を加算する
/// Add two quaternions.
#[inline(always)]
pub fn add(a: Quaternion<f64>, b: Quaternion<f64>) -> Quaternion<f64> {
    ( a.0 + b.0, add_vec(a.1, b.1) )
}

// ベクトルの減算
// Vector subtraction
// Calculate "a - b"
#[inline(always)]
pub fn sub_vec(a: Vector3<f64>, b: Vector3<f64>) -> Vector3<f64> {
    [ a[0]-b[0], a[1]-b[1], a[2]-b[2] ]
}

// 四元数の減算
// Quaternion subtraction
// Calculate "a - b"
#[inline(always)]
pub fn sub(a: Quaternion<f64>, b: Quaternion<f64>) -> Quaternion<f64> {
    ( a.0 - b.0, sub_vec(a.1, b.1) )
}

/// スカラーとベクトルの積
/// Multiplication of scalar and vector.
#[inline(always)]
pub fn scale_vec(s: f64, v: Vector3<f64>) -> Vector3<f64> {
    [ s*v[0], s*v[1], s*v[2] ]
}

/// スカラーと四元数の積
/// Multiplication of scalar and quaternion.
#[inline(always)]
pub fn scale(s: f64, a: Quaternion<f64>) -> Quaternion<f64> {
    ( s * a.0, scale_vec(s, a.1) )
}

/// compute "s*a + b"
/// CPUがFMA命令をサポートしている場合，
/// "add_vec(scale_vec(s, a), b)" よりも高速に計算出来る．
/// If the CPU supports FMA instructions,
/// this is faster than "add_vec(scale_vec(s, a), b)".
#[inline(always)]
pub fn scale_add_vec(s: f64, a: Vector3<f64>, b: Vector3<f64>) -> Vector3<f64> {
    let vec0 = s.mul_add(a[0], b[0]);
    let vec1 = s.mul_add(a[1], b[1]);
    let vec2 = s.mul_add(a[2], b[2]);
    [vec0, vec1, vec2]
}

/// compute "s*a + b"
/// CPUがFMA命令をサポートしている場合，
/// "add(scale(s, a), b)" よりも高速に計算出来る．
/// If the CPU supports FMA instructions,
/// this is faster than "add_vec(scale_vec(s, a), b)".
#[inline(always)]
pub fn scale_add(s: f64, a: Quaternion<f64>, b: Quaternion<f64>) -> Quaternion<f64> {
    let q0 = s.mul_add(a.0, b.0);
    let vec = scale_add_vec(s, a.1, b.1);
    (q0, vec)
}

/// L2ノルムを計算
/// Calculate L2 norm
#[inline(always)]
pub fn norm_vec(r: Vector3<f64>) -> f64 {
    dot_vec(r, r).sqrt()
}

/// L2ノルムを計算
/// Calculate L2 norm
#[inline(always)]
pub fn norm(a: Quaternion<f64>) -> f64 {
    dot(a, a).sqrt()
}

/// ノルムが1になるように正規化
/// Normalization
#[inline(always)]
pub fn normalize_vec(r: Vector3<f64>) -> Vector3<f64> {
    let norm = norm_vec(r);
    if norm == 0.0 {
        return [0.0; 3];  // ゼロ除算回避
    }
    scale_vec( norm.recip(), r )
}

/// ノルムが1になるように正規化
/// Normalized so that norm is 1
#[inline(always)]
pub fn normalize(a: Quaternion<f64>) -> Quaternion<f64> {
    scale( norm(a).recip(), a )
}

/// 符号反転
/// return "-r"
#[inline(always)]
pub fn negate_vec(r: Vector3<f64>) -> Vector3<f64> {
    [ -r[0], -r[1], -r[2] ]
}

/// 符号反転
/// return "-q"
#[inline(always)]
pub fn negate(q: Quaternion<f64>) -> Quaternion<f64> {
    ( -q.0, negate_vec(q.1) )
}

/// ハミルトン積のために定義した，特別なベクトル同士の積
/// ab ≡ -a・b + a×b
#[inline(always)]
pub fn mul_vec(a: Vector3<f64>, b: Vector3<f64>) -> Quaternion<f64> {
    ( -dot_vec(a, b), cross_vec(a, b) )
}

/// ハミルトン積
/// 積の順序は "ab"(!=ba)
/// Hamilton product
/// The product order is "ab"(!= ba)
#[inline(always)]
pub fn mul(a: Quaternion<f64>, b: Quaternion<f64>) -> Quaternion<f64> {
    let q_s = a.0 * b.0 - dot_vec(a.1, b.1);
    let tmp = add_vec( scale_vec(b.0, a.1), cross_vec(a.1, b.1) );
    let q_v = scale_add_vec(a.0, b.1, tmp);
    (q_s, q_v)
}

/// 共役四元数を求める
/// Compute the conjugate quaternion
#[inline(always)]
pub fn conj(a: Quaternion<f64>) -> Quaternion<f64> {
    ( a.0, negate_vec(a.1) )
}

/// 逆四元数を求める
/// Compute the inverse quaternion
#[inline(always)]
pub fn inverse(a: Quaternion<f64>) -> Quaternion<f64> {
    scale( dot(a, a).recip(), conj(a) )
}

/// ネイピア数eのベクトル冪
/// Exponential of Vector3.
#[inline(always)]
pub fn exp_vec(a: Vector3<f64>) -> Quaternion<f64> {
    let norm = norm_vec(a);
    if norm == 0.0 {
        return id();
    }
    let n = scale_vec( norm.recip(), a );
    let f = norm.sin_cos();
    ( f.1, scale_vec(f.0, n) )
}

/// ネイピア数eの四元数冪
/// Exponential of Quaternion.
#[inline(always)]
pub fn exp(a: Quaternion<f64>) -> Quaternion<f64> {
    scale( a.0.exp(), exp_vec(a.1) )
}

/// 四元数の自然対数
/// Natural logarithm of quaternion
#[inline(always)]
pub fn ln(a: Quaternion<f64>) -> Quaternion<f64> {
    let norm = norm(a);
    let n = normalize_vec(a.1);
    let tmp = acos_safe(a.0 / norm);
    ( norm.ln(), scale_vec(tmp, n) )
}

/// 四元数の冪乗
/// The power of quaternion.
#[inline(always)]
pub fn power(a: Quaternion<f64>, t: f64) -> Quaternion<f64> {
    let coef = norm(a).powf(t);
    let n = normalize_vec(a.1);
    let f = ( t * acos_safe(a.0) ).sin_cos();
    let q_v = scale_vec(f.0, n);
    scale( coef, (f.1, q_v) )
}

/// 位置ベクトルの回転
/// r' = q r q*
#[inline(always)]
pub fn vector_rotation(q: Quaternion<f64>, r: Vector3<f64>) -> Vector3<f64> {
    let q = normalize(q);
    let tmp1  = scale_vec( 2.0 * q.0, cross_vec(q.1, r) );
    let term1 = scale_add_vec(q.0*q.0, r, tmp1);
    let tmp2  = cross_vec( q.1, cross_vec(q.1, r) );
    let term2 = scale_add_vec( dot_vec(r, q.1), q.1, tmp2 );
    add_vec(term1, term2)
}

/// 座標系の回転
/// r' = q* r q
#[inline(always)]
pub fn coordinate_rotation(q: Quaternion<f64>, r: Vector3<f64>) -> Vector3<f64> {
    let q = normalize(q);
    let tmp1  = scale_vec( 2.0 * q.0, cross_vec(r, q.1) );
    let term1 = scale_add_vec(q.0*q.0, r, tmp1);
    let tmp2  = cross_vec( q.1, cross_vec(q.1, r) );
    let term2 = scale_add_vec( dot_vec(r, q.1), q.1, tmp2 );
    add_vec(term1, term2)
}

/// ベクトル "a" を ベクトル "b" へ最短距離で回転させる四元数を求める．
/// 零ベクトルを入力した場合は，恒等四元数を返す．
/// Find a quaternion to rotate from vector "a" to "b".
/// If you enter a zero vector, it returns an identity quaternion.
/// 0 <= t <= 1
#[inline(always)]
pub fn rotate_a_to_b(a: Vector3<f64>, b: Vector3<f64>, t: f64) -> Quaternion<f64> {
    let a = normalize_vec(a);
    let b = normalize_vec(b);
    let axis = cross_vec(a, b);
    let theta = acos_safe( dot_vec(a, b) );
    from_axis_angle(axis, theta * t)
}

/// 機体座標系の姿勢変化を積分して，引数に渡した四元数を更新する．
/// Integrate attitude change of body coordinate system, 
/// and update Quaternion passed to the argument.
/// omega[rad/sec]
/// dt[sec]
#[inline(always)]
pub fn integration(q: Quaternion<f64>, omega: Vector3<f64>, dt: f64) -> Quaternion<f64> {    
    let tmp = scale_vec(dt * 0.5, omega);
    let dq  = exp_vec(tmp);
    mul(dq, q)
}

/// オイラー法
/// Euler method
/// 機体座標系の姿勢変化を積分して，引数に渡した四元数を更新する．
/// Integrate attitude change of body coordinate system, 
/// and update Quaternion passed to the argument.
/// omega[rad/sec]
/// dt[sec]
#[inline(always)]
pub fn integration_euler(q: Quaternion<f64>, omega: Vector3<f64>, dt: f64) -> Quaternion<f64> {
    let tmp = mul( (0.0, omega), q );
    let q_int = scale_add(dt * 0.5, tmp, q);
    normalize( q_int )
}

/// 線形補間
/// 引数"a"から"b"への経路を補完する四元数を生成する．
/// 引数t(0 <= t <= 1) は補間パラメータ．
/// Linear interpolation
/// Generate a quaternion that interpolate the route from "a" to "b".
/// The argument t(0 <= t <= 1) is the interpolation parameter.
#[inline(always)]
pub fn lerp(a: Quaternion<f64>, b: Quaternion<f64>, t: f64) -> Quaternion<f64> {
    let q = scale_add( 1.0 - t, a, scale(t, b) );
    normalize(q)
}

/// 球状線形補間
/// "a"から"b"への経路を補完する四元数を生成する．
/// 引数t(0 <= t <= 1) は補間パラメータ．
/// Spherical linear interpolation
/// Generate a quaternion that interpolate the route from "a" to "b".
/// The argument t(0 <= t <= 1) is the interpolation parameter.
#[inline(always)]
pub fn slerp(a: Quaternion<f64>, b: Quaternion<f64>, t: f64) -> Quaternion<f64> {
    // Normalize to avoid undefined behavior.
    let a = normalize(a);
    let mut b = normalize(b);
    // 最短経路で補間する．
    let mut dot = dot(a, b);
    if dot.is_sign_negative() == true {
        b = negate(b);
        dot = -dot;
    }
    // If the inputs are too close for comfort, linearly interpolate.
    if dot > THRESHOLD {
        return lerp(a, b, t);
    }
    // selrp
    let omega = acos_safe(dot);  // Angle between the two quaternion
    let s1 = ( (1.0 - t) * omega ).sin();
    let s2 = (t * omega).sin();
    let tmp = scale_add( s1, a, scale(s2, b) );
    scale( omega.sin().recip(), tmp )
}

/// 四元数の冪乗を用いたSlerp
/// Sherical linear interpolation. 
/// Use quaternion's exponential.
/// "a" --> "b".
#[inline(always)]
pub fn slerp_1(a: Quaternion<f64>, b: Quaternion<f64>, t: f64) -> Quaternion<f64> {
    let a = normalize(a);
    let mut b = normalize(b);
    // 最短経路で補完
    let mut dot = dot(a, b);
    if dot.is_sign_negative() == true {
        b = negate(b);
        dot = -dot;
    }
    // lerp
    if dot > THRESHOLD {
        return lerp(a, b, t);
    }
    // slerp
    let tmp = mul( conj(a), b );
    let tmp = power(tmp, t);
    mul(a, tmp)
}

/// 定義域外の値をカットして未定義動作を防ぐ
#[inline(always)]
fn asin_safe(s: f64) -> f64 {
    if s >= 1.0 {  // Avoid undefined behavior
        return  FRAC_PI_2;
    } else if s <= -1.0 {
        return -FRAC_PI_2;
    }
    s.asin()
}

/// 定義域外の値をカットして未定義動作を防ぐ
#[inline(always)]
fn acos_safe(s: f64) -> f64 {
    if s >= 1.0 {  // Avoid undefined behavior
        return 0.0;
    } else if s <= -1.0 {
        return PI;
    }
    s.acos()
}<|MERGE_RESOLUTION|>--- conflicted
+++ resolved
@@ -27,11 +27,7 @@
 #[inline(always)]
 pub fn from_axis_angle(axis: Vector3<f64>, angle: f64) -> Quaternion<f64> {
     let norm = norm_vec(axis);
-<<<<<<< HEAD
     if (norm == 0.0) || (angle == 0.0) {
-=======
-    if (norm == zero) || (angle == zero) {
->>>>>>> 3edd0aa1
         return id();
     }
     let n = scale_vec( norm.recip(), axis );
